--- conflicted
+++ resolved
@@ -39,19 +39,6 @@
 			})
 		}
 	}
-<<<<<<< HEAD
-=======
-
-	/// Buffers all new events into a sequence which can be enumerated
-	/// on-demand.
-	///
-	/// Returns the buffered sequence, and a disposable which can be used to
-	/// stop buffering further events.
-	func replay() -> (AsyncSequence<T>, Disposable) {
-		let s = AsyncSequence<T>()
-		return (s, self.observe(s.send))
-	}
->>>>>>> 144273fe
 	
 	override class func empty() -> Observable<T> {
 		return Observable { send in
@@ -127,6 +114,11 @@
 		}
 	}
 
+	/// Buffers all new events into a sequence which can be enumerated
+	/// on-demand.
+	///
+	/// Returns the buffered sequence, and a disposable which can be used to
+	/// stop buffering further events.
 	func replay() -> (AsyncSequence<T>, Disposable) {
 		let buf = AsyncBuffer<T>()
 		return (buf, self.observe(buf.send))
