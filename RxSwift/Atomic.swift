//
//  Atomic.swift
//  RxSwift
//
//  Created by Justin Spahr-Summers on 2014-06-10.
//  Copyright (c) 2014 GitHub. All rights reserved.
//

import Foundation

// @final 该特性用于修饰一个类或类中的属性，方法，以及下标成员。如果用它修饰一个类，那么这个类则不能被继承。
// 如果用它修饰类中的属性，方法或下标，则表示在子类中，它们不能被重写。
// 一个原子变量。
/// An atomic variable.
@final class Atomic<T> {
	let _lock = SpinLock()
	let _box: MutableBox<T>
	
    // 获取和设置变量的值，并已经加锁
	/// Atomically gets or sets the value of the variable.
	var value: T {
		get {
			return _lock.withLock {
				return self._box
			}
		}
	
		set(newValue) {
			_lock.lock()
			_box.value = newValue
			_lock.unlock()
		}
	}
	
    // 初始化变量为给定的初始值
	/// Initializes the variable with the given initial value.
	init(_ value: T) {
		_box = MutableBox(value)
	}
	
    // 替换变量的内容
	/// Atomically replaces the contents of the variable.
	///
	/// Returns the old value.
	func swap(newValue: T) -> T {
		return modify { _ in newValue }
	}
<<<<<<< HEAD
	
    // 修改变量的值
=======

>>>>>>> d9a5fa12
	/// Atomically modifies the variable.
	///
	/// Returns the old value.
	func modify(action: T -> T) -> T {
		let (oldValue, _) = modify { oldValue in (action(oldValue), nil) }
		return oldValue
	}
	
	/// Atomically modifies the variable.
	///
	/// Returns the old value, plus arbitrary user-defined data.
	func modify<U>(action: T -> (T, U)) -> (T, U) {
		_lock.lock()
		let oldValue: T = _box
		let (newValue, data) = action(_box)
		_box.value = newValue
		_lock.unlock()
		
		return (oldValue, data)
	}
	
	/// Atomically performs an arbitrary action using the current value of the
	/// variable.
	///
	/// Returns the result of the action.
	func withValue<U>(action: T -> U) -> U {
		_lock.lock()
		let result = action(_box)
		_lock.unlock()
		
		return result
	}

    // 隐式类型转换
	@conversion
	func __conversion() -> T {
		return value
	}
}<|MERGE_RESOLUTION|>--- conflicted
+++ resolved
@@ -38,19 +38,15 @@
 		_box = MutableBox(value)
 	}
 	
-    // 替换变量的内容
+    // 交换变量的内容,返回原值
 	/// Atomically replaces the contents of the variable.
 	///
 	/// Returns the old value.
 	func swap(newValue: T) -> T {
 		return modify { _ in newValue }
 	}
-<<<<<<< HEAD
 	
-    // 修改变量的值
-=======
-
->>>>>>> d9a5fa12
+    // 修改变量的值,返回原值
 	/// Atomically modifies the variable.
 	///
 	/// Returns the old value.
@@ -59,6 +55,7 @@
 		return oldValue
 	}
 	
+    // 原子性的修改变量值，返回原始值，加上任意用户定义的数据
 	/// Atomically modifies the variable.
 	///
 	/// Returns the old value, plus arbitrary user-defined data.
